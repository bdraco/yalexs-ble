--- conflicted
+++ resolved
@@ -31,11 +31,7 @@
 myst-parser = {version = "^0.18", optional = true}
 bleak = ">=0.14.3"
 pycryptodome = "^3.15.0"
-<<<<<<< HEAD
 bleak-retry-connector = ">=1.10.1"
-=======
-bleak-retry-connector = ">=1.10.0"
->>>>>>> 9104eff8
 async-timeout = ">=4.0.1"
 
 [tool.poetry.extras]
