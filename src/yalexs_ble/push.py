from __future__ import annotations

import asyncio
import contextlib
import logging
import struct
import time
from collections.abc import Awaitable, Callable, Iterable
from dataclasses import replace
from typing import Any, TypeVar, cast

import async_timeout
from bleak.backends.device import BLEDevice
from bleak.backends.scanner import AdvertisementData
from bleak.exc import BleakDBusError, BleakError
from bleak_retry_connector import BLEAK_RETRY_EXCEPTIONS, BleakNotFoundError, get_device

from .const import (
    APPLE_MFR_ID,
    HAP_ENCRYPTED_FIRST_BYTE,
    HAP_FIRST_BYTE,
    YALE_MFR_ID,
    AuthState,
    BatteryState,
    ConnectionInfo,
    DoorStatus,
    LockInfo,
    LockState,
    LockStatus,
)
from .lock import Lock
from .session import (
    AuthError,
    BluetoothError,
    DisconnectedError,
    NoAdvertisementError,
    ResponseError,
    YaleXSBLEError,
)
from .util import is_disconnected_error, local_name_is_unique

_LOGGER = logging.getLogger(__name__)

# Advertisement debugger (this one is quite noisy so it has its only logger)
_ADV_LOGGER = logging.getLogger("yalexs_ble_adv")

WrapFuncType = TypeVar("WrapFuncType", bound=Callable[..., Any])

NEVER_TIME = -86400.0

DEFAULT_ATTEMPTS = 4

DISCONNECT_DELAY = 5.1

RESYNC_DELAY = 0.01

# Number of seconds to wait after the first connection
# to disconnect to free up the bluetooth adapter.
FIRST_CONNECTION_DISCONNECT_TIME = 2.1

# After a lock operation we need to wait for the lock to
# update its state or it will return a stale state.
LOCK_STALE_STATE_DEBOUNCE_DELAY = 6.1

# How long to wait before processing an advertisement change
ADV_UPDATE_COALESCE_SECONDS = 0.05

# How long to wait before processing the first update
FIRST_UPDATE_COALESCE_SECONDS = 0.01

# How long to wait before processing a HomeKit advertisement change
HK_UPDATE_COALESCE_SECONDS = 0.025

# How long to wait before processing a manual update request
MANUAL_UPDATE_COALESCE_SECONDS = 0.05

# How long to wait to query the lock after an operation to make sure its not jammed
POST_OPERATION_SYNC_TIME = 10.00

# How long to wait if we get an update storm from the lock
UPDATE_IN_PROGRESS_DEFER_SECONDS = 1.0

RETRY_BACKOFF_EXCEPTIONS = (BleakDBusError, DisconnectedError)

RETRY_EXCEPTIONS = (ResponseError, *BLEAK_RETRY_EXCEPTIONS)

# 255 seems to be broadcast randomly when
# there is no update from the lock.
VALID_ADV_VALUES = {0, 1}

AUTH_FAILURE_TO_START_REAUTH = 5


def operation_lock(func: WrapFuncType) -> WrapFuncType:
    """Define a wrapper to only allow a single operation at a time."""

    async def _async_wrap_operation_lock(
        self: "PushLock", *args: Any, **kwargs: Any
    ) -> None:
        _LOGGER.debug("%s: Acquiring lock", self.name)
        async with self._operation_lock:
            return await func(self, *args, **kwargs)

    return cast(WrapFuncType, _async_wrap_operation_lock)


def retry_bluetooth_connection_error(func: WrapFuncType) -> WrapFuncType:
    """Define a wrapper to retry on bleak error.

    The accessory is allowed to disconnect us any time so
    we need to retry the operation.
    """

    async def _async_wrap_retry_bluetooth_connection_error(
        self: "PushLock", *args: Any, **kwargs: Any
    ) -> Any:
        _LOGGER.debug("%s: Starting retry loop", self.name)
        attempts = DEFAULT_ATTEMPTS
        max_attempts = attempts - 1

        for attempt in range(attempts):
            try:
                return await func(self, *args, **kwargs)
            except AuthError:
                self._auth_failures += 1
                if self._auth_failures >= AUTH_FAILURE_TO_START_REAUTH:
                    # If the bluetooth connection drops in the middle of authentication
                    # we may see it as a failed authentication. If we see 5 failed
                    # authentications in a row we can reasonably assume that the key has
                    # changed and we should re-authenticate.
                    self._update_any_state([AuthState(successful=False)])
                raise
            except BleakNotFoundError:
                # The lock cannot be found so there is no
                # point in retrying.
                raise
            except RETRY_BACKOFF_EXCEPTIONS as err:
                await self._async_handle_disconnected(err)
                if attempt >= max_attempts:
                    _LOGGER.debug(
                        "%s: %s error calling %s, reach max attempts (%s/%s)",
                        self.name,
                        type(err),
                        func,
                        attempt,
                        max_attempts,
                        exc_info=True,
                    )
                    if is_disconnected_error(err):
                        raise DisconnectedError(str(err))
                    raise
                _LOGGER.debug(
                    "%s: %s error calling %s, backing off %ss, retrying (%s/%s)...",
                    self.name,
                    type(err),
                    func,
                    0.25,
                    attempt,
                    max_attempts,
                    exc_info=True,
                )
                await asyncio.sleep(0.25)
            except RETRY_EXCEPTIONS as err:
                await self._async_handle_disconnected(err)
                if attempt >= max_attempts:
                    _LOGGER.debug(
                        "%s: %s error calling %s, reach max attempts (%s/%s)",
                        self.name,
                        type(err),
                        func,
                        attempt,
                        max_attempts,
                        exc_info=True,
                    )
                    if is_disconnected_error(err):
                        raise DisconnectedError(str(err))
                    raise
                _LOGGER.debug(
                    "%s: %s error calling %s, retrying  (%s/%s)...",
                    self.name,
                    type(err),
                    func,
                    attempt,
                    max_attempts,
                    exc_info=True,
                )

    return cast(WrapFuncType, _async_wrap_retry_bluetooth_connection_error)


class PushLock:
    """A lock with push updates."""

    def __init__(
        self,
        local_name: str | None = None,
        address: str | None = None,
        ble_device: BLEDevice | None = None,
        key: str | None = None,
        key_index: int | None = None,
        advertisement_data: AdvertisementData | None = None,
        idle_disconnect_delay: float = DISCONNECT_DELAY,
    ) -> None:
        """Init the lock watcher."""
        if local_name is None and address is None:
            raise ValueError("Must specify either local_name or address")
        if not address and not local_name_is_unique(local_name):
            raise ValueError("local_name must be unique when address is not provided")

        self._local_name = local_name
        self._local_name_is_unique = local_name_is_unique(local_name)
        self._address = address
        self._name: str | None = None
        self._lock_info: LockInfo | None = None
        self._lock_state: LockState | None = None
        self._last_adv_value = -1
        self._last_hk_state = -1
        self._lock_key = key
        self._lock_key_index = key_index
        self._advertisement_data = advertisement_data
        self._ble_device = ble_device
        self._operation_lock = asyncio.Lock()
        self._running = False
        self._callbacks: list[
            Callable[[LockState, LockInfo, ConnectionInfo], None]
        ] = []
        self._update_task: asyncio.Task[None] | None = None
        self.loop = asyncio._get_running_loop()
        self._cancel_deferred_update: asyncio.TimerHandle | None = None
        self._client: Lock | None = None
        self._connect_lock = asyncio.Lock()
        self._seen_this_session: set[
            type[LockStatus] | type[DoorStatus] | type[BatteryState] | type[AuthState]
        ] = set()
        self._disconnect_timer: asyncio.TimerHandle | None = None
        self._idle_disconnect_delay = idle_disconnect_delay
        self._next_disconnect_delay = idle_disconnect_delay
        self._first_update_future: asyncio.Future[None] | None = None
        self._background_tasks: set[asyncio.Task[None]] = set()
        self._auth_failures: int = 0
        self._last_lock_operation_complete_time = NEVER_TIME

    @property
    def local_name(self) -> str | None:
        """Get the local name."""
        return self._local_name

    @property
    def name(self) -> str:
        """Get the name of the lock."""
        if self._name:
            return self._name
        if self._local_name_is_unique and self._local_name:
            return self._local_name
        return self.address

    @property
    def address(self) -> str:
        """Get the address of the lock."""
        return self._ble_device.address if self._ble_device else self._address

    @property
    def door_status(self) -> DoorStatus:
        """Return the current door status."""
        return self._lock_state.door if self._lock_state else DoorStatus.UNKNOWN

    @property
    def lock_status(self) -> LockStatus:
        """Return the current lock status."""
        return self._lock_state.lock if self._lock_state else LockStatus.UNKNOWN

    @property
    def battery(self) -> BatteryState | None:
        """Return the current battery state."""
        return self._lock_state.battery if self._lock_state else None

    @property
    def auth(self) -> AuthState | None:
        """Return the current auth state."""
        return self._lock_state.auth if self._lock_state else None

    @property
    def lock_state(self) -> LockState | None:
        """Return the current lock state."""
        return self._lock_state

    @property
    def lock_info(self) -> LockInfo | None:
        """Return the current lock info."""
        return self._lock_info

    @property
    def connection_info(self) -> ConnectionInfo | None:
        """Return the current connection info."""
        if self._advertisement_data:
            return ConnectionInfo(self._advertisement_data.rssi)
        return None

    @property
    def ble_device(self) -> BLEDevice | None:
        """Return the current BLEDevice."""
        return self._ble_device

    def set_name(self, name: str) -> None:
        """Set the name of the lock."""
        self._name = name

    def reset_advertisement_state(self) -> None:
        """Reset the advertisement state."""
        self._last_adv_value = -1
        self._last_hk_state = -1

    def register_callback(
        self, callback: Callable[[LockState, LockInfo, ConnectionInfo], None]
    ) -> Callable[[], None]:
        """Register a callback to be called when the lock state changes."""

        def unregister_callback() -> None:
            self._callbacks.remove(callback)

        self._callbacks.append(callback)
        return unregister_callback

    def set_lock_key(self, key: str, slot: int) -> None:
        """Set the lock key."""
        self._lock_key = key
        self._lock_key_index = slot

    def set_ble_device(self, ble_device: BLEDevice) -> None:
        """Set the ble device."""
        self._ble_device = ble_device
        self._address = ble_device.address

    def set_advertisement_data(self, advertisement_data: AdvertisementData) -> None:
        """Set the advertisement data."""
        self._advertisement_data = advertisement_data

    def _get_lock_instance(self) -> Lock:
        """Get the lock instance."""
        assert self._ble_device is not None  # nosec
        assert self._lock_key is not None  # nosec
        assert self._lock_key_index is not None  # nosec
        return Lock(
            lambda: self._ble_device,
            self._lock_key,
            self._lock_key_index,
            self.name,
            self._state_callback,
            self._lock_info,
        )

    def _reset_disconnect_timer(self) -> None:
        """Reset disconnect timer."""
        self._cancel_disconnect_timer()
        self._expected_disconnect = False
        timeout = self._next_disconnect_delay
        _LOGGER.debug(
            "%s: Resetting disconnect timer to %s seconds", self.name, timeout
        )
        self._disconnect_timer = self.loop.call_later(
            timeout, self._disconnect_with_timer, timeout
        )

    async def _execute_forced_disconnect(self, reason: str) -> None:
        """Execute forced disconnection."""
        self._cancel_disconnect_timer()
        _LOGGER.debug("%s: Executing forced disconnect: %s", self.name, reason)
        if (update_task := self._update_task) and not update_task.done():
            self._update_task = None
            update_task.cancel()
            with contextlib.suppress(Exception, asyncio.CancelledError):
                await update_task
        await self._execute_disconnect()

    def _disconnect_with_timer(self, timeout: float) -> None:
        """Disconnect from device."""
        if self._operation_lock.locked():
            _LOGGER.debug("%s: Disconnect timer reset due to operation lock", self.name)
            self._reset_disconnect_timer()
            return
        if self._cancel_deferred_update:
            _LOGGER.debug(
                "%s: Disconnect timer fired while we were waiting to update", self.name
            )
            self._reset_disconnect_timer()
            self._cancel_future_update()
            self._deferred_update()
            return
        self._cancel_disconnect_timer()
        self.background_task(self._execute_timed_disconnect(timeout))

    def _cancel_disconnect_timer(self) -> None:
        """Cancel disconnect timer."""
        if self._disconnect_timer:
            self._disconnect_timer.cancel()
            self._disconnect_timer = None

    async def _execute_timed_disconnect(self, timeout: float) -> None:
        """Execute timed disconnection."""
        _LOGGER.debug(
            "%s: Executing timed disconnect after timeout of %s",
            self.name,
            timeout,
        )
        await self._execute_disconnect()

    async def _async_handle_disconnected(self, exc: Exception) -> None:
        """Clean up after a disconnect."""
        _LOGGER.debug("%s: Disconnected due to %s, cleaning up", self.name, exc)
        if self._connect_lock.locked():
            _LOGGER.error(
                "%s: Disconnected while connection was in progress, ignoring",
                self.name,
            )
            return
        self._cancel_disconnect_timer()
        await self._execute_disconnect()

    async def _execute_disconnect(self) -> None:
        """Execute disconnection."""
        async with self._connect_lock:
            if self._disconnect_timer:  # If the timer was reset, don't disconnect
                return
            client = self._client
            self._client = None
            if client:
                _LOGGER.debug("%s: Disconnecting", self.name)
                await client.disconnect()
                _LOGGER.debug("%s: Disconnect completed", self.name)

    async def _ensure_connected(self) -> Lock:
        """Ensure connection to device is established."""
        if self._connect_lock.locked():
            self._reset_disconnect_timer()
            _LOGGER.debug(
                "%s: Connection already in progress, waiting for it to complete",
                self.name,
            )
        if self._client and self._client.is_connected:
            self._reset_disconnect_timer()
            return self._client
        async with self._connect_lock:
            # Check again while holding the lock
            if self._client and self._client.is_connected:
                self._reset_disconnect_timer()
                return self._client
            self._client = self._get_lock_instance()
            try:
                await self._client.connect()
            except Exception as ex:
                _LOGGER.debug(
                    "%s: Failed to connect due to %s, forcing disconnect", self.name, ex
                )
                await self._client.disconnect()
                raise
            self._next_disconnect_delay = self._idle_disconnect_delay
            self._reset_disconnect_timer()
            self._seen_this_session.clear()
            return self._client

    async def lock(self) -> None:
        """Lock the lock."""
        self._update_any_state([LockStatus.LOCKING])
        self._cancel_future_update()
        await self._execute_lock_operation(
            "force_lock", LockStatus.LOCKING, LockStatus.LOCKED
        )

    async def unlock(self) -> None:
        """Unlock the lock."""
        self._update_any_state([LockStatus.UNLOCKING])
        self._cancel_future_update()
        await self._execute_lock_operation(
            "force_unlock", LockStatus.UNLOCKING, LockStatus.UNLOCKED
        )

    @operation_lock
    @retry_bluetooth_connection_error
    async def _execute_lock_operation(
        self, op_attr: str, pending_state: LockStatus, complete_state: LockStatus
    ) -> None:
        """Execute a lock operation."""
        _LOGGER.debug("%s: Starting %s", self.name, pending_state)
        self._update_any_state([pending_state])
        self._cancel_future_update()
        try:
            lock = await self._ensure_connected()
            self._cancel_future_update()
            await getattr(lock, op_attr)()
        except Exception:
            self._update_any_state([LockStatus.UNKNOWN])
            raise
        self._update_any_state([complete_state])
        _LOGGER.debug("%s: Finished %s", self.name, complete_state)
        self._last_lock_operation_complete_time = time.monotonic()
        self._reset_disconnect_timer()

    def _state_callback(
        self, states: Iterable[LockStatus | DoorStatus | BatteryState]
    ) -> None:
        """Handle state change."""
        self._reset_disconnect_timer()
        self._update_any_state(states)

    def _update_any_state(
        self, states: Iterable[LockStatus | DoorStatus | BatteryState | AuthState]
    ) -> None:
        _LOGGER.debug("%s: State changed: %s", self.name, states)
        lock_state = self._lock_state or LockState(
            self.lock_status, self.door_status, self.battery, self.auth
        )
        original_lock_status = lock_state.lock
        for state in states:
            state_type = type(state)
            self._seen_this_session.add(state_type)
            if isinstance(state, AuthState):
                lock_state = replace(lock_state, auth=state)
            elif isinstance(state, LockStatus):
                lock_state = replace(lock_state, lock=state)
            elif isinstance(state, DoorStatus):
                lock_state = replace(lock_state, door=state)
            elif isinstance(state, BatteryState):
                if state.voltage <= 3.0:
                    _LOGGER.debug(
                        "%s: Battery voltage is impossible: %s",
                        self.name,
                        state.voltage,
                    )
                    continue
                lock_state = replace(lock_state, battery=state)
            else:
                raise ValueError(f"Unexpected state type: {state}")

        if (
            original_lock_status != lock_state.lock
            and (not lock_state.auth or lock_state.auth.successful)
            and original_lock_status != LockStatus.UNKNOWN
        ):
            self._schedule_future_update(RESYNC_DELAY)

        self._callback_state(lock_state)

    async def update(self) -> None:
        """Request that status be updated."""
        self._schedule_future_update_with_debounce(
            0
            if self._client and self._client.is_connected
            else MANUAL_UPDATE_COALESCE_SECONDS
        )

    async def validate(self) -> None:
        """Validate lock credentials."""
        _LOGGER.debug("%s: Starting validate", self.name)
        await self._update()
        _LOGGER.debug("%s: Finished validate", self.name)

    def _already_seen_status_this_session(self) -> bool:
        """Return True if we have seen all states this session."""
        if type(LockStatus) not in self._seen_this_session:
            return False
        if self._lock_info and self._lock_info.door_sense:
            return type(DoorStatus) in self._seen_this_session
        return True

    @operation_lock
    @retry_bluetooth_connection_error
    async def _update(self) -> LockState:
        """Update the lock state."""
        has_lock_info = self._lock_info is not None

        _LOGGER.debug(
            "%s: Starting update (has_lock_info: %s)", self.name, has_lock_info
        )
        lock = await self._ensure_connected()
        if not self._lock_info:
            self._lock_info = await lock.lock_info()
        # Asking for battery first seems to be reduce the chance of the lock
        # getting into a bad state.
        battery_state = await lock.battery()
        # Only ask for the lock status if we haven't seen
        # it this session since notify callbacks will happen
        # if it changes and the extra polling can cause the lock
        # to get into a bad state.
<<<<<<< HEAD
        if type(LockStatus) not in self._seen_this_session:
            state = await lock.lock_status()
        if (
            type(DoorStatus) not in self._seen_this_session
            and self._lock_info
            and self._lock_info.door_sense
        ):
            door_state = await lock.door_status()
            state = replace(state, door=door_state.door)
=======
        if not self._already_seen_status_this_session():
            state = await lock.status()
>>>>>>> 8b2bb70b
        self._auth_failures = 0
        state = replace(state, battery=battery_state, auth=AuthState(successful=True))
        _LOGGER.debug("%s: Finished update", self.name)
        self._callback_state(state)

        if state.battery and state.battery.voltage <= 3.0:
            _LOGGER.debug(
                "%s: Battery voltage is impossible: %s",
                self.name,
                state.battery.voltage,
            )
            # If the battery voltage is impossible, reconnect.
            await self._execute_forced_disconnect("impossible battery voltage")

        if state.lock in (LockStatus.UNKNOWN_01, LockStatus.UNKNOWN_06):
            _LOGGER.debug("%s: Lock is in an unknown state: %s", self.name, state.lock)
            # If the lock is in a bad state, reconnect.
            await self._execute_forced_disconnect(
                f"lock is in unknown state: {state.lock}"
            )

        if not has_lock_info:
            # On first update free up the connection
            # so we can bring other locks online if
            # the bluetooth adapter is out of connections
            # slots. We reset the timer to a low number
            # so that if another update request is pending
            # we do not disconnect until it completes.
            self._next_disconnect_delay = FIRST_CONNECTION_DISCONNECT_TIME
            self._reset_disconnect_timer()

        return state

    def _callback_state(self, lock_state: LockState) -> None:
        """Call the callbacks."""
        self._lock_state = lock_state
        _LOGGER.debug(
            "%s: New state: %s %s %s",
            self.name,
            self._lock_state,
            self._lock_info,
            self.connection_info,
        )
        if not self._callbacks:
            return
        assert self._lock_info is not None  # nosec
        connection_info = self.connection_info
        assert connection_info is not None  # nosec
        for callback in self._callbacks:
            try:
                callback(lock_state, self._lock_info, connection_info)
            except Exception:  # pylint: disable=broad-except
                _LOGGER.exception("%s: Error calling callback", self.name)

    def update_advertisement(
        self, ble_device: BLEDevice, ad: AdvertisementData
    ) -> None:
        """Update the advertisement."""
        adv_debug_enabled = _ADV_LOGGER.isEnabledFor(logging.DEBUG)
        if self._local_name_is_unique and self._local_name == ad.local_name:
            if adv_debug_enabled:
                _ADV_LOGGER.debug(
                    "%s: Accepting new advertisement since local_name %s matches: %s",
                    self.name,
                    ad.local_name,
                    ad,
                )
        elif self.address and self.address == ble_device.address:
            if adv_debug_enabled:
                _ADV_LOGGER.debug(
                    "%s: Accepting new advertisement since address %s matches: %s",
                    self.name,
                    self.address,
                    ad,
                )
        else:
            return
        self.set_ble_device(ble_device)
        self.set_advertisement_data(ad)
        next_update = 0.0
        mfr_data = ad.manufacturer_data
        if APPLE_MFR_ID in mfr_data:
            first_byte = mfr_data[APPLE_MFR_ID][0]
            if first_byte == HAP_FIRST_BYTE:
                hk_state = get_homekit_state_num(mfr_data[APPLE_MFR_ID])
                # Sometimes the yale data is glued on to the end of the HomeKit data
                # but in that case it seems wrong so we don't process it
                #
                # if len(mfr_data[APPLE_MFR_ID]) > 20 and YALE_MFR_ID not in mfr_data:
                # mfr_data[YALE_MFR_ID] = mfr_data[APPLE_MFR_ID][20:]
                if self._last_hk_state == -1:
                    # We haven't seen a HomeKit state yet so we schedule an update
                    next_update = FIRST_UPDATE_COALESCE_SECONDS
                elif hk_state != self._last_hk_state:
                    next_update = HK_UPDATE_COALESCE_SECONDS
                self._last_hk_state = hk_state
            elif first_byte == HAP_ENCRYPTED_FIRST_BYTE:
                # Encrypted data, we don't know how to decrypt it
                # but we know its a state change so we schedule an update
                next_update = HK_UPDATE_COALESCE_SECONDS
        if YALE_MFR_ID in mfr_data:
            current_value = mfr_data[YALE_MFR_ID][0]
            if not next_update:
                if self._last_adv_value == -1:
                    # We haven't seen a valid value yet so we schedule an update
                    next_update = FIRST_UPDATE_COALESCE_SECONDS
                elif (
                    current_value in VALID_ADV_VALUES
                    and current_value != self._last_adv_value
                ):
                    next_update = ADV_UPDATE_COALESCE_SECONDS
            self._last_adv_value = current_value
        if adv_debug_enabled:
            scheduled_update = None
            if self._cancel_deferred_update:
                scheduled_update = (
                    self._cancel_deferred_update.when() - self.loop.time()
                )
            _ADV_LOGGER.debug(
                "%s: State: (current_state: %s) (hk_state: %s) "
                "(adv_value: %s) (next_update: %s) (scheduled_update: %s)",
                self.name,
                self._lock_state,
                self._last_hk_state,
                self._last_adv_value,
                next_update,
                scheduled_update,
            )
        if next_update:
            self._schedule_future_update_with_debounce(next_update)

    async def start(self) -> Callable[[], None]:
        """Start watching for updates."""
        _LOGGER.debug("Waiting for advertisement callbacks for %s", self.name)
        if self._running:
            raise RuntimeError("Already running")
        self._running = True
        self._first_update_future = asyncio.get_running_loop().create_future()
        if device := await get_device(self.address):
            self.set_ble_device(device)
            self._schedule_future_update_with_debounce(ADV_UPDATE_COALESCE_SECONDS)

        def _cancel() -> None:
            self._running = False
            self._cancel_future_update()
            self.background_task(self._execute_forced_disconnect("stopping"))

        return _cancel

    def background_task(self, fut: Awaitable[Any]) -> None:
        """Execute a background task."""
        task = asyncio.create_task(fut)
        self._background_tasks.add(task)
        task.add_done_callback(self._background_tasks.remove)

    async def wait_for_first_update(self, timeout: float) -> None:
        """Wait for the first update."""
        if not self._running:
            raise RuntimeError("Not running")
        if not self._first_update_future:
            raise RuntimeError("Already waited for first update")
        try:
            async with async_timeout.timeout(timeout):
                await self._first_update_future
        except asyncio.TimeoutError:
            self._first_update_future.cancel()
            with contextlib.suppress(asyncio.CancelledError):
                await self._first_update_future
            raise NoAdvertisementError("No advertisement received")
        finally:
            self._first_update_future = None

    def _cancel_future_update(self) -> None:
        """Cancel an update."""
        if self._cancel_deferred_update:
            self._cancel_deferred_update.cancel()
            self._cancel_deferred_update = None

    def _schedule_future_update_with_debounce(self, seconds: float) -> None:
        """Schedule an update with a potential debounce."""
        now = self.loop.time()
        future_update_time = seconds
        if self._cancel_deferred_update:
            time_till_update = self._cancel_deferred_update.when() - now
            if time_till_update < HK_UPDATE_COALESCE_SECONDS:
                future_update_time = HK_UPDATE_COALESCE_SECONDS
                _LOGGER.debug(
                    "%s: Existing update too soon %s, "
                    "rescheduling update for in %s seconds",
                    self.name,
                    time_till_update,
                    future_update_time,
                )
            elif time_till_update < seconds:
                _LOGGER.debug(
                    "%s: Existing update in %s seconds will happen sooner than now",
                    self.name,
                    time_till_update,
                )
                return
            _LOGGER.debug("%s: Rescheduling update", self.name)
        self._schedule_future_update(future_update_time)

    def _schedule_future_update(self, future_update_time: float) -> None:
        """Schedule an update in future seconds."""
        _LOGGER.debug(
            "%s: Scheduling update to happen in %s seconds",
            self.name,
            future_update_time,
        )
        self._cancel_future_update()
        self._cancel_deferred_update = self.loop.call_later(
            future_update_time, self._deferred_update
        )

    def _deferred_update(self) -> None:
        """Update the lock state."""
        self._cancel_future_update()
        now = time.monotonic()
        if self._update_task and not self._update_task.done():
            _LOGGER.debug(
                "%s: Rescheduling update since one already in progress", self.name
            )
            self._schedule_future_update_with_debounce(UPDATE_IN_PROGRESS_DEFER_SECONDS)
            return
        if (
            seconds_time_lock_op := (now - self._last_lock_operation_complete_time)
        ) < LOCK_STALE_STATE_DEBOUNCE_DELAY:
            _LOGGER.debug("%s: Rescheduling update to avoid stale state", self.name)
            self._schedule_future_update_with_debounce(seconds_time_lock_op)
            return
        self._update_task = asyncio.create_task(self._execute_deferred_update())

    def _set_update_state(self, exception: Exception | None) -> None:
        """Set the update state."""
        if not self._first_update_future:
            return
        if exception:
            self._first_update_future.set_exception(exception)
        else:
            self._first_update_future.set_result(None)

    async def _execute_deferred_update(self) -> None:
        """Execute deferred update."""
        _LOGGER.debug("%s: Deferred update starting", self.name)
        if not self._running:
            _LOGGER.debug("%s: Deferred updated ignored because not running", self.name)
            return
        _LOGGER.debug("%s: Starting deferred update", self.name)
        try:
            await self._update()
            self._set_update_state(None)
        except AuthError as ex:
            self._set_update_state(ex)
            _LOGGER.error(
                "%s: Auth error: key or slot (key index) is incorrect: %s",
                self.name,
                ex,
                exc_info=True,
            )
        except asyncio.CancelledError:
            self._set_update_state(RuntimeError("Update was canceled"))
            _LOGGER.debug("%s: In-progress update canceled", self.name)
            raise
        except asyncio.TimeoutError as ex:
            self._set_update_state(ex)
            _LOGGER.exception("%s: Timed out updating", self.name)
        except BleakError as ex:
            wrapped_bleak_exc = BluetoothError(str(ex))
            wrapped_bleak_exc.__cause__ = ex
            self._set_update_state(wrapped_bleak_exc)
            _LOGGER.exception("%s: Bluetooth error updating", self.name)
        except DisconnectedError as ex:
            wrapped_bleak_exc = BluetoothError(str(ex))
            wrapped_bleak_exc.__cause__ = ex
            self._set_update_state(wrapped_bleak_exc)
            _LOGGER.exception("%s: Disconnected while updating", self.name)
        except Exception as ex:  # pylint: disable=broad-except
            wrapped_exc = YaleXSBLEError(str(ex))
            wrapped_exc.__cause__ = ex
            self._set_update_state(wrapped_exc)
            _LOGGER.exception("%s: Unknown error updating", self.name)


def get_homekit_state_num(data: bytes) -> int:
    """Get the homekit state number from the manufacturer data."""
    acid, gsn, cn, cv = struct.unpack("<HHBB", data[9:15])
    return gsn<|MERGE_RESOLUTION|>--- conflicted
+++ resolved
@@ -502,13 +502,17 @@
         self._reset_disconnect_timer()
         self._update_any_state(states)
 
+    def _get_current_state(self) -> LockState:
+        """Get the current state of the lock."""
+        return self._lock_state or LockState(
+            self.lock_status, self.door_status, self.battery, self.auth
+        )
+
     def _update_any_state(
         self, states: Iterable[LockStatus | DoorStatus | BatteryState | AuthState]
     ) -> None:
         _LOGGER.debug("%s: State changed: %s", self.name, states)
-        lock_state = self._lock_state or LockState(
-            self.lock_status, self.door_status, self.battery, self.auth
-        )
+        lock_state = self._get_current_state()
         original_lock_status = lock_state.lock
         for state in states:
             state_type = type(state)
@@ -554,14 +558,6 @@
         await self._update()
         _LOGGER.debug("%s: Finished validate", self.name)
 
-    def _already_seen_status_this_session(self) -> bool:
-        """Return True if we have seen all states this session."""
-        if type(LockStatus) not in self._seen_this_session:
-            return False
-        if self._lock_info and self._lock_info.door_sense:
-            return type(DoorStatus) in self._seen_this_session
-        return True
-
     @operation_lock
     @retry_bluetooth_connection_error
     async def _update(self) -> LockState:
@@ -576,27 +572,31 @@
             self._lock_info = await lock.lock_info()
         # Asking for battery first seems to be reduce the chance of the lock
         # getting into a bad state.
-        battery_state = await lock.battery()
+        state = self._get_current_state()
+        if type(BatteryState) not in self._seen_this_session:
+            battery_state = await lock.battery()
+            self._auth_failures = 0
+            state = replace(
+                state, battery=battery_state, auth=AuthState(successful=True)
+            )
         # Only ask for the lock status if we haven't seen
         # it this session since notify callbacks will happen
         # if it changes and the extra polling can cause the lock
         # to get into a bad state.
-<<<<<<< HEAD
         if type(LockStatus) not in self._seen_this_session:
-            state = await lock.lock_status()
+            lock_state = await lock.lock_status()
+            self._auth_failures = 0
+            state = replace(state, lock=lock_state, auth=AuthState(successful=True))
         if (
             type(DoorStatus) not in self._seen_this_session
             and self._lock_info
             and self._lock_info.door_sense
         ):
             door_state = await lock.door_status()
-            state = replace(state, door=door_state.door)
-=======
-        if not self._already_seen_status_this_session():
-            state = await lock.status()
->>>>>>> 8b2bb70b
-        self._auth_failures = 0
-        state = replace(state, battery=battery_state, auth=AuthState(successful=True))
+            self._auth_failures = 0
+            state = replace(
+                state, door=door_state.door, auth=AuthState(successful=True)
+            )
         _LOGGER.debug("%s: Finished update", self.name)
         self._callback_state(state)
 
