from __future__ import annotations

import asyncio
import contextlib
import logging
import struct
import time
from collections.abc import Callable, Coroutine, Iterable
from dataclasses import replace
from typing import Any, TypeVar, cast

from bleak.backends.scanner import AdvertisementData
from bleak.exc import BleakDBusError, BleakError
from bleak_retry_connector import (
    BLEAK_RETRY_EXCEPTIONS,
    MAX_CONNECT_ATTEMPTS,
    BleakNotFoundError,
    BLEDevice,
    get_device,
)
from lru import LRU  # pylint: disable=no-name-in-module

from .const import (
    APPLE_MFR_ID,
    HAP_ENCRYPTED_FIRST_BYTE,
    HAP_FIRST_BYTE,
    YALE_MFR_ID,
    AuthState,
    AutoLockMode,
    AutoLockState,
    BatteryState,
    ConnectionInfo,
    DoorStatus,
    LockInfo,
    LockState,
    LockStateValue,
    LockStatus,
)
from .lock import Lock
from .session import (
    AuthError,
    BluetoothError,
    DisconnectedError,
    NoAdvertisementError,
    ResponseError,
    YaleXSBLEError,
)
from .util import asyncio_timeout, is_disconnected_error, local_name_is_unique

_LOGGER = logging.getLogger(__name__)

# Advertisement debugger (this one is quite noisy so it has its only logger)
_ADV_LOGGER = logging.getLogger("yalexs_ble_adv")

WrapFuncType = TypeVar("WrapFuncType", bound=Callable[..., Any])

NEVER_TIME = -86400.0

DEFAULT_ATTEMPTS = 4

# How long to wait to disconnect after an operation
DISCONNECT_DELAY = 5.1

# How long to wait to disconnect after an operation if there is a pending update
DISCONNECT_DELAY_PENDING_UPDATE = 12.5

RESYNC_DELAY = 0.01

KEEP_ALIVE_TIME = 25.0  # Lock will disconnect after 30 seconds of inactivity

# Number of seconds to wait after the first connection
# to disconnect to free up the bluetooth adapter.
FIRST_CONNECTION_DISCONNECT_TIME = 2.1

# After a lock operation we need to wait for the lock to
# update its state or it will return a stale state.
LOCK_STALE_STATE_DEBOUNCE_DELAY = 6.1

# How long to wait before processing an advertisement change
ADV_UPDATE_COALESCE_SECONDS = 0.05

# How long to wait before processing the first update
FIRST_UPDATE_COALESCE_SECONDS = 0.01

# How long to wait before processing a HomeKit advertisement change
HK_UPDATE_COALESCE_SECONDS = 0.025

# How long to wait before processing a manual update request
MANUAL_UPDATE_COALESCE_SECONDS = 0.05

# How long to wait to query the lock after an operation to make sure its not jammed
POST_OPERATION_SYNC_TIME = 10.00

# How long to wait if we get an update storm from the lock
UPDATE_IN_PROGRESS_DEFER_SECONDS = DISCONNECT_DELAY - 1

RETRY_BACKOFF_EXCEPTIONS = (BleakDBusError, DisconnectedError)

RETRY_EXCEPTIONS = (ResponseError, *BLEAK_RETRY_EXCEPTIONS)

# 255 seems to be broadcast randomly when
# there is no update from the lock.
VALID_ADV_VALUES = {0, 1}

AUTH_FAILURE_TO_START_REAUTH = 5

NO_BATTERY_SUPPORT_MODELS = {
    "SL-103",  # Linus L2
    "CERES",  # Smart code handle
}

AUTO_LOCK_DEFAULT_DURATION = 90


def operation_lock(func: WrapFuncType) -> WrapFuncType:
    """Define a wrapper to only allow a single operation at a time."""

    async def _async_wrap_operation_lock(
        self: PushLock, *args: Any, **kwargs: Any
    ) -> None:
        _LOGGER.debug("%s: Acquiring lock", self.name)
        async with self._operation_lock:
            return await func(self, *args, **kwargs)

    return cast(WrapFuncType, _async_wrap_operation_lock)


class AuthFailureHistory:
    """Track the number of auth failures."""

    def __init__(self) -> None:
        """Init the history."""
        self._failures_by_mac: dict[str, int] = LRU(1024)

    def auth_failed(self, mac: str) -> None:
        """Increment the number of auth failures."""
        self._failures_by_mac[mac] = self._failures_by_mac.get(mac, 0) + 1

    def auth_success(self, mac: str) -> None:
        """Reset the number of auth failures."""
        self._failures_by_mac[mac] = 0

    def should_raise(self, mac: str) -> bool:
        """Return if we should raise an error."""
        return self._failures_by_mac.get(mac, 0) >= AUTH_FAILURE_TO_START_REAUTH


_AUTH_FAILURE_HISTORY = AuthFailureHistory()


def retry_bluetooth_connection_error(func: WrapFuncType) -> WrapFuncType:
    """
    Define a wrapper to retry on bleak error.

    The accessory is allowed to disconnect us any time so
    we need to retry the operation.
    """

    async def _async_wrap_retry_bluetooth_connection_error(
        self: PushLock, *args: Any, **kwargs: Any
    ) -> Any:
        _LOGGER.debug("%s: Starting retry loop", self.name)
        attempts = DEFAULT_ATTEMPTS
        max_attempts = attempts - 1

        for attempt in range(attempts):
            try:
                return await func(self, *args, **kwargs)
            except AuthError:
                _AUTH_FAILURE_HISTORY.auth_failed(self.address)
                if _AUTH_FAILURE_HISTORY.should_raise(self.address):
                    # If the bluetooth connection drops in the middle of authentication
                    # we may see it as a failed authentication. If we see 5 failed
                    # authentications in a row we can reasonably assume that the key has
                    # changed and we should re-authenticate.
                    self._update_any_state([AuthState(successful=False)])
                    raise
                _LOGGER.debug(
                    "%s: Auth error calling %s, retrying (%s/%s)...",
                    self.name,
                    func,
                    attempt,
                    max_attempts,
                    exc_info=True,
                )
                await asyncio.sleep(0.25)
            except BleakNotFoundError:
                # The lock cannot be found so there is no
                # point in retrying.
                raise
            except RETRY_BACKOFF_EXCEPTIONS as err:
                await self._async_handle_disconnected(err)
                if attempt >= max_attempts:
                    _LOGGER.debug(
                        "%s: %s error calling %s, reach max attempts (%s/%s)",
                        self.name,
                        type(err),
                        func,
                        attempt,
                        max_attempts,
                        exc_info=True,
                    )
                    if is_disconnected_error(err):
                        raise DisconnectedError(str(err)) from err
                    raise
                _LOGGER.debug(
                    "%s: %s error calling %s, backing off %ss, retrying (%s/%s)...",
                    self.name,
                    type(err),
                    func,
                    0.25,
                    attempt,
                    max_attempts,
                    exc_info=True,
                )
                await asyncio.sleep(0.25)
            except RETRY_EXCEPTIONS as err:
                await self._async_handle_disconnected(err)
                if attempt >= max_attempts:
                    _LOGGER.debug(
                        "%s: %s error calling %s, reach max attempts (%s/%s)",
                        self.name,
                        type(err),
                        func,
                        attempt,
                        max_attempts,
                        exc_info=True,
                    )
                    if is_disconnected_error(err):
                        raise DisconnectedError(str(err)) from err
                    raise
                _LOGGER.debug(
                    "%s: %s error calling %s, retrying  (%s/%s)...",
                    self.name,
                    type(err),
                    func,
                    attempt,
                    max_attempts,
                    exc_info=True,
                )
        return None

    return cast(WrapFuncType, _async_wrap_retry_bluetooth_connection_error)


class PushLock:
    """A lock with push updates."""

    def __init__(
        self,
        local_name: str | None = None,
        address: str | None = None,
        ble_device: BLEDevice | None = None,
        key: str | None = None,
        key_index: int | None = None,
        advertisement_data: AdvertisementData | None = None,
        idle_disconnect_delay: float = DISCONNECT_DELAY,
        always_connected: bool = False,
        idle_disconnect_delay_pending_update: float = DISCONNECT_DELAY_PENDING_UPDATE,
    ) -> None:
        """Init the lock watcher."""
        if local_name is None and address is None:
            raise ValueError("Must specify either local_name or address")
        if not address and not local_name_is_unique(local_name):
            raise ValueError("local_name must be unique when address is not provided")

        self._local_name = local_name
        self._local_name_is_unique = local_name_is_unique(local_name)
        self._address = address
        self._name: str | None = None
        self._lock_info: LockInfo | None = None
        self._lock_state: LockState | None = None
        self._last_adv_value = -1
        self._last_hk_state = -1
        self._lock_key = key
        self._lock_key_index = key_index
        self._advertisement_data = advertisement_data
        self._ble_device = ble_device
        self._operation_lock = asyncio.Lock()
        self._running = False
        self._callbacks: list[
            Callable[[LockState, LockInfo, ConnectionInfo], None]
        ] = []
        self._update_task: asyncio.Task[None] | None = None
        self.loop = asyncio._get_running_loop()
        self._cancel_deferred_update: asyncio.TimerHandle | None = None
        self._client: Lock | None = None
        self._connect_lock = asyncio.Lock()
        self._seen_this_session: set[
<<<<<<< HEAD
            type[LockStatus]
            | type[DoorStatus]
            | type[BatteryState]
            | type[AuthState]
            | type[AutoLockState]
=======
            type[LockStatus | DoorStatus | BatteryState | AuthState]
>>>>>>> 006f44af
        ] = set()
        self._disconnect_timer: asyncio.TimerHandle | None = None
        self._keep_alive_timer: asyncio.TimerHandle | None = None
        self._idle_disconnect_delay_pending_update = (
            idle_disconnect_delay_pending_update
        )
        self._idle_disconnect_delay = idle_disconnect_delay
        self._next_disconnect_delay = idle_disconnect_delay
        self._first_update_future: asyncio.Future[None] | None = None
        self._background_tasks: set[asyncio.Task[None]] = set()
        self._last_lock_operation_complete_time = NEVER_TIME
        self._last_operation_complete_time = NEVER_TIME
        self._always_connected = always_connected

    @property
    def local_name(self) -> str | None:
        """Get the local name."""
        return self._local_name

    @property
    def name(self) -> str:
        """Get the name of the lock."""
        if self._name:
            return self._name
        if self._local_name_is_unique and self._local_name:
            return self._local_name
        return self.address

    @property
    def address(self) -> str:
        """Get the address of the lock."""
        if self._ble_device:
            return self._ble_device.address
        assert self._address is not None  # nosec
        return self._address

    @property
    def door_status(self) -> DoorStatus:
        """Return the current door status."""
        return self._lock_state.door if self._lock_state else DoorStatus.UNKNOWN

    @property
    def lock_status(self) -> LockStatus:
        """Return the current lock status."""
        return self._lock_state.lock if self._lock_state else LockStatus.UNKNOWN

    @property
    def battery(self) -> BatteryState | None:
        """Return the current battery state."""
        return self._lock_state.battery if self._lock_state else None

    @property
    def auth(self) -> AuthState | None:
        """Return the current auth state."""
        return self._lock_state.auth if self._lock_state else None

    @property
    def auto_lock(self) -> AutoLockState | None:
        """Return the current auto lock state."""
        return self._lock_state.auto_lock if self._lock_state else None

    @property
    def auto_lock_prev(self) -> AutoLockState | None:
        """Return the previous auto lock state."""
        return self._lock_state.auto_lock_prev if self._lock_state else None

    @property
    def lock_state(self) -> LockState | None:
        """Return the current lock state."""
        return self._lock_state

    @property
    def lock_info(self) -> LockInfo | None:
        """Return the current lock info."""
        return self._lock_info

    @property
    def connection_info(self) -> ConnectionInfo | None:
        """Return the current connection info."""
        if self._advertisement_data:
            return ConnectionInfo(self._advertisement_data.rssi)
        return None

    @property
    def ble_device(self) -> BLEDevice | None:
        """Return the current BLEDevice."""
        return self._ble_device

    @property
    def is_connected(self) -> bool:
        """Return if the lock is connected."""
        return bool(self._client and self._client.is_connected)

    def set_name(self, name: str) -> None:
        """Set the name of the lock."""
        self._name = name

    def reset_advertisement_state(self) -> None:
        """Reset the advertisement state."""
        self._last_adv_value = -1
        self._last_hk_state = -1

    def register_callback(
        self, callback: Callable[[LockState, LockInfo, ConnectionInfo], None]
    ) -> Callable[[], None]:
        """Register a callback to be called when the lock state changes."""

        def unregister_callback() -> None:
            self._callbacks.remove(callback)

        self._callbacks.append(callback)
        return unregister_callback

    def set_lock_key(self, key: str, slot: int) -> None:
        """Set the lock key."""
        self._lock_key = key
        self._lock_key_index = slot

    def set_ble_device(self, ble_device: BLEDevice) -> None:
        """Set the ble device."""
        self._ble_device = ble_device
        self._address = ble_device.address

    def set_advertisement_data(self, advertisement_data: AdvertisementData) -> None:
        """Set the advertisement data."""
        self._advertisement_data = advertisement_data

    def _get_lock_instance(self) -> Lock:
        """Get the lock instance."""
        assert self._ble_device is not None  # nosec
        assert self._lock_key is not None  # nosec
        assert self._lock_key_index is not None  # nosec
        return Lock(
            lambda: self._ble_device,
            self._lock_key,
            self._lock_key_index,
            self.name,
            self._state_callback,
            self._lock_info,
            self._disconnected_callback,
        )

    def _disconnected_callback(self) -> None:
        """Handle a disconnect from the lock."""
        _LOGGER.debug("%s: Disconnected from lock callback", self.name)
        if self._always_connected and not _AUTH_FAILURE_HISTORY.should_raise(
            self.address
        ):
            _LOGGER.debug(
                "%s: Scheduling reconnect from disconnected callback", self.name
            )
            self._keep_alive()

    def _keep_alive(self) -> None:
        """Keep the lock connection alive."""
        if not self._always_connected:
            return
        _LOGGER.debug("%s: Executing keep alive", self.name)
        self._schedule_future_update(0)
        self._schedule_next_keep_alive(KEEP_ALIVE_TIME)

    def _time_since_last_operation(self) -> float:
        """Return the time since the last operation."""
        return time.monotonic() - self._last_operation_complete_time

    def _reschedule_next_keep_alive(self) -> None:
        """Reschedule the next keep alive."""
        next_keep_alive_time = max(
            0, KEEP_ALIVE_TIME - self._time_since_last_operation()
        )
        self._schedule_next_keep_alive(next_keep_alive_time)

    def _schedule_next_keep_alive(self, delay: float) -> None:
        """Schedule the next keep alive."""
        self._cancel_keepalive_timer()
        if not self._always_connected or not self._running:
            return
        _LOGGER.debug(
            "%s: Scheduling next keep alive in %s seconds",
            self.name,
            delay,
        )
        self._keep_alive_timer = self.loop.call_later(
            delay,
            self._keep_alive,
        )

    def _reset_disconnect_timer(self) -> None:
        """Reset disconnect timer."""
        if self._always_connected and self._running:
            return
        self._cancel_disconnect_timer()
        self._expected_disconnect = False
        timeout = self._next_disconnect_delay
        _LOGGER.debug(
            "%s: Resetting disconnect timer to %s seconds", self.name, timeout
        )
        self._disconnect_timer = self.loop.call_later(
            timeout, self._disconnect_with_timer, timeout
        )

    async def _execute_forced_disconnect(self, reason: str) -> None:
        """Execute forced disconnection."""
        self._cancel_disconnect_timer()
        _LOGGER.debug("%s: Executing forced disconnect: %s", self.name, reason)
        if (update_task := self._update_task) and not update_task.done():
            self._update_task = None
            update_task.cancel()
            with contextlib.suppress(Exception, asyncio.CancelledError):
                await update_task
        await self._execute_disconnect()

    def _disconnect_with_timer(self, timeout: float) -> None:
        """
        Disconnect from device.

        This should only ever be called from _reset_disconnect_timer
        """
        if self._operation_lock.locked():
            _LOGGER.debug("%s: Disconnect timer reset due to operation lock", self.name)
            self._reset_disconnect_timer()
            return
        if self._cancel_deferred_update:
            _LOGGER.debug(
                "%s: Disconnect timer fired while we were waiting to update", self.name
            )
            self._reset_disconnect_timer()
            self._cancel_future_update()
            self._deferred_update()
            return
        self._cancel_disconnect_timer()
        self.background_task(self._execute_timed_disconnect(timeout))

    def _cancel_disconnect_timer(self) -> None:
        """Cancel disconnect timer."""
        if self._disconnect_timer:
            self._disconnect_timer.cancel()
            self._disconnect_timer = None

    def _cancel_keepalive_timer(self) -> None:
        """Cancel keep alive timer."""
        if self._keep_alive_timer:
            self._keep_alive_timer.cancel()
            self._keep_alive_timer = None

    async def _execute_timed_disconnect(self, timeout: float) -> None:
        """Execute timed disconnection."""
        _LOGGER.debug(
            "%s: Executing timed disconnect after timeout of %s",
            self.name,
            timeout,
        )
        await self._execute_disconnect()

    async def _async_handle_disconnected(self, exc: Exception) -> None:
        """Clean up after a disconnect."""
        _LOGGER.debug("%s: Disconnected due to %s, cleaning up", self.name, exc)
        if self._connect_lock.locked():
            _LOGGER.error(
                "%s: Disconnected while connection was in progress, ignoring",
                self.name,
            )
            return
        self._cancel_disconnect_timer()
        await self._execute_disconnect()

    async def _execute_disconnect(self) -> None:
        """Execute disconnection."""
        async with self._connect_lock:
            if (
                self._running and self._disconnect_timer
            ):  # If the timer was reset, don't disconnect
                return
            client = self._client
            self._client = None
            if client:
                _LOGGER.debug("%s: Disconnecting", self.name)
                await client.disconnect()
                _LOGGER.debug("%s: Disconnect completed", self.name)

    async def _ensure_connected(self) -> Lock:
        """Ensure connection to device is established."""
        if self._connect_lock.locked():
            self._reset_disconnect_timer()
            _LOGGER.debug(
                "%s: Connection already in progress, waiting for it to complete",
                self.name,
            )
        if self.is_connected:
            assert self._client is not None  # nosec
            self._reset_disconnect_timer()
            return self._client
        async with self._connect_lock:
            # Check again while holding the lock
            if self.is_connected:
                assert self._client is not None  # type: ignore[unreachable] # nosec
                self._reset_disconnect_timer()
                return self._client
            self._client = self._get_lock_instance()
            max_attempts = 1 if self._first_update_future else MAX_CONNECT_ATTEMPTS
            try:
                await self._client.connect(max_attempts)
            except BaseException as ex:  # Might be cancelled
                _LOGGER.debug(
                    "%s: Failed to connect due to %s, forcing disconnect", self.name, ex
                )
                try:
                    await self._client.disconnect()
                except Exception:
                    _LOGGER.exception(
                        "%s: Failed to disconnect after failed connect", self.name
                    )
                raise
            self._next_disconnect_delay = self._idle_disconnect_delay
            self._reset_disconnect_timer()
            self._seen_this_session.clear()
            return self._client

    async def securemode(self) -> None:
        """Set the lock into securemode."""
        self._update_any_state([LockStatus.LOCKING])
        self._cancel_future_update()
        await self._execute_lock_operation(
            "force_securemode", LockStatus.LOCKING, LockStatus.SECUREMODE
        )

    async def lock(self) -> None:
        """Lock the lock."""
        self._update_any_state([LockStatus.LOCKING])
        self._cancel_future_update()
        await self._execute_lock_operation(
            "force_lock", LockStatus.LOCKING, LockStatus.LOCKED
        )

    async def unlock(self) -> None:
        """Unlock the lock."""
        self._update_any_state([LockStatus.UNLOCKING])
        self._cancel_future_update()
        await self._execute_lock_operation(
            "force_unlock", LockStatus.UNLOCKING, LockStatus.UNLOCKED
        )

    @operation_lock
    @retry_bluetooth_connection_error
    async def _execute_lock_operation(
        self, op_attr: str, pending_state: LockStatus, complete_state: LockStatus
    ) -> None:
        """Execute a lock operation."""
        if not self._running:
            raise RuntimeError(
                f"{self.name}: Lock operation not possible because not running"
            )
        _LOGGER.debug("%s: Starting %s", self.name, pending_state)
        self._update_any_state([pending_state])
        self._cancel_future_update()
        try:
            lock = await self._ensure_connected()
            self._cancel_future_update()
            await getattr(lock, op_attr)()
        except Exception as ex:
            self._update_any_state([LockStatus.UNKNOWN])
            _LOGGER.debug(
                "%s: Failed to execute lock operation due to %s, forcing disconnect",
                self.name,
                ex,
            )
            raise
        self._update_any_state([complete_state])
        _LOGGER.debug("%s: Finished %s", self.name, complete_state)
        now = time.monotonic()
        self._last_lock_operation_complete_time = now
        self._last_operation_complete_time = now
        self._reset_disconnect_timer()
        self._reschedule_next_keep_alive()

    @property
    def auto_lock_durations(self) -> list[int]:
        return [0, 10, 30, 60, 90, 120, 150, 180, 240, 300, 600, 1200, 1800]

    @property
    def auto_lock_modes(self) -> list[str]:
        return ["off", "instant", "timer"]

    async def set_auto_lock_mode(self, mode: AutoLockMode) -> None:
        """Set auto lock setting."""
        if mode == AutoLockMode.OFF:
            if self.auto_lock and self.auto_lock.mode == AutoLockMode.OFF:
                _LOGGER.debug("%s: Auto lock is already off", self.name)
                return
            await self._set_auto_lock(AutoLockMode.OFF, 0)
            return

        duration = AUTO_LOCK_DEFAULT_DURATION
        if self.auto_lock and self.auto_lock.mode != AutoLockMode.OFF:
            duration = self.auto_lock.duration
        elif self.auto_lock_prev and self.auto_lock_prev.mode != AutoLockMode.OFF:
            # If the auto lock is currently off, use the previous duration
            duration = self.auto_lock_prev.duration
        await self._set_auto_lock(mode, duration)

    async def set_auto_lock_duration(self, duration: int) -> None:
        """Set auto lock setting."""
        if duration == 0:
            if self.auto_lock and self.auto_lock.mode == AutoLockMode.OFF:
                _LOGGER.debug("%s: Auto lock is already off", self.name)
                return
            await self._set_auto_lock(AutoLockMode.OFF, 0)
            return

        mode = AutoLockMode.TIMER
        if self.auto_lock and self.auto_lock.mode != AutoLockMode.OFF:
            mode = self.auto_lock.mode
        elif self.auto_lock_prev and self.auto_lock_prev.mode != AutoLockMode.OFF:
            # If the auto lock is currently off, use the previous mode
            mode = self.auto_lock_prev.mode
        await self._set_auto_lock(mode, duration)

    @retry_bluetooth_connection_error
    async def _set_auto_lock(self, mode: AutoLockMode, duration: int) -> None:
        """Set auto lock setting."""
        if not self._running:
            raise RuntimeError(
                f"{self.name}: Set auto lock operation not possible because not running"
            )
        # Duration validation
        if duration not in self.auto_lock_durations:
            duration = AUTO_LOCK_DEFAULT_DURATION
        try:
            lock = await self._ensure_connected()
            self._cancel_future_update()
            await lock.set_auto_lock(mode, duration)
        except Exception as ex:
            _LOGGER.debug(
                "%s: Failed to execute set auto lock operation due to %s, forcing disconnect",
                self.name,
                ex,
            )
            raise
        now = time.monotonic()
        self._last_operation_complete_time = now
        self._reset_disconnect_timer()
        self._reschedule_next_keep_alive()

    def _state_callback(self, states: Iterable[LockStateValue]) -> None:
        """Handle state change."""
        self._reset_disconnect_timer()
        self._update_any_state(states)

    def _get_current_state(self) -> LockState:
        """Get the current state of the lock."""
        return self._lock_state or LockState(
            self.lock_status,
            self.door_status,
            self.battery,
            self.auth,
            self.auto_lock,
            self.auto_lock_prev,
        )

    def _update_any_state(self, states: Iterable[LockStateValue | AuthState]) -> None:
        _LOGGER.debug("%s: State changed: %s", self.name, states)
        lock_state = self._get_current_state()
        original_lock_status = lock_state.lock
        changes: dict[str, Any] = {}
        for state in states:
            state_type = type(state)
            self._seen_this_session.add(state_type)
            if isinstance(state, AuthState):
                if lock_state.auth != state:
                    changes["auth"] = state
            elif isinstance(state, LockStatus):
                if lock_state.lock != state:
                    changes["lock"] = state
            elif isinstance(state, DoorStatus):
                if lock_state.door != state:
                    changes["door"] = state
            elif isinstance(state, BatteryState):
                if state.voltage <= 3.0:
                    _LOGGER.debug(
                        "%s: Battery voltage is impossible: %s",
                        self.name,
                        state.voltage,
                    )
                    continue
                if lock_state.battery != state:
                    changes["battery"] = state
            elif isinstance(state, AutoLockState):
                if lock_state.auto_lock != state:
                    changes["auto_lock"] = state
                    changes["auto_lock_prev"] = lock_state.auto_lock
            else:
                raise ValueError(f"Unexpected state type: {state}")

        if not changes:
            return

        lock_state = replace(lock_state, **changes)
        if (
            original_lock_status != lock_state.lock
            and (not lock_state.auth or lock_state.auth.successful)
            and original_lock_status != LockStatus.UNKNOWN
        ):
            self._schedule_future_update(RESYNC_DELAY)

        self._callback_state(lock_state)

    async def update(self) -> None:
        """Request that status be updated."""
        _LOGGER.debug("%s: Starting manual update", self.name)
        self._schedule_future_update_with_debounce(
            0 if self.is_connected else MANUAL_UPDATE_COALESCE_SECONDS
        )

    async def validate(self) -> None:
        """Validate lock credentials."""
        _LOGGER.debug("%s: Starting validate", self.name)
        await self._update()
        _LOGGER.debug("%s: Finished validate", self.name)

    @operation_lock
    @retry_bluetooth_connection_error
    async def _update(self) -> LockState:
        """Update the lock state."""
        has_lock_info = self._lock_info is not None

        _LOGGER.debug(
            "%s: Starting update (has_lock_info: %s)", self.name, has_lock_info
        )
        lock = await self._ensure_connected()
        if not self._lock_info:
            self._lock_info = await lock.lock_info()
            _LOGGER.debug("Obtained lock info: %s", self._lock_info)
        # Asking for battery first seems to be reduce the chance of the lock
        # getting into a bad state.
        state = self._get_current_state()
        made_request = False

        needs_battery_workaround = self._lock_info.model in NO_BATTERY_SUPPORT_MODELS
        _LOGGER.debug(
            "Needs battery workaround model %s: %s",
            self._lock_info.model,
            needs_battery_workaround,
        )
        if not needs_battery_workaround and BatteryState not in self._seen_this_session:
            made_request = True
            battery_state = await lock.battery()
            _AUTH_FAILURE_HISTORY.auth_success(self.address)
            state = replace(
                state, battery=battery_state, auth=AuthState(successful=True)
            )

        if (
            DoorStatus not in self._seen_this_session
            and self._lock_info
            and self._lock_info.door_sense
        ):
            made_request = True
            door_status = await lock.door_status()
            _AUTH_FAILURE_HISTORY.auth_success(self.address)
            state = replace(state, door=door_status, auth=AuthState(successful=True))

        if AutoLockState not in self._seen_this_session:
            made_request = True
            auto_lock_state = await lock.auto_lock_status()
            _AUTH_FAILURE_HISTORY.auth_success(self.address)
            state = replace(
                state,
                auto_lock=auto_lock_state,
                auto_lock_prev=state.auto_lock,
                auth=AuthState(successful=True),
            )

        # Only ask for the lock status if we haven't seen
        # it this session since notify callbacks will happen
        # if it changes and the extra polling can cause the lock
        # to get into a bad state.
        #
        # However, we always want to poll lock
        # state to keep the connection alive if we are always connected.
        if LockStatus not in self._seen_this_session or (
            not made_request and self._always_connected
        ):
            made_request = True
            lock_status = await lock.lock_status()
            _AUTH_FAILURE_HISTORY.auth_success(self.address)
            state = replace(state, lock=lock_status, auth=AuthState(successful=True))

        _LOGGER.debug("%s: Finished update", self.name)
        self._callback_state(state)

        if state.battery and state.battery.voltage <= 3.0:
            _LOGGER.debug(
                "%s: Battery voltage is impossible: %s",
                self.name,
                state.battery.voltage,
            )
            # If the battery voltage is impossible, reconnect.
            await self._execute_forced_disconnect("impossible battery voltage")

        if state.lock in (LockStatus.UNKNOWN_01, LockStatus.UNKNOWN_06):
            _LOGGER.debug("%s: Lock is in an unknown state: %s", self.name, state.lock)
            # If the lock is in a bad state, reconnect.
            await self._execute_forced_disconnect(
                f"lock is in unknown state: {state.lock}"
            )

        if not has_lock_info:
            # On first update free up the connection
            # so we can bring other locks online if
            # the bluetooth adapter is out of connections
            # slots. We reset the timer to a low number
            # so that if another update request is pending
            # we do not disconnect until it completes.
            self._next_disconnect_delay = FIRST_CONNECTION_DISCONNECT_TIME
            self._reset_disconnect_timer()

        if made_request:
            self._last_operation_complete_time = time.monotonic()
            self._reschedule_next_keep_alive()
        return state

    def _callback_state(self, lock_state: LockState) -> None:
        """Call the callbacks."""
        self._lock_state = lock_state
        _LOGGER.debug(
            "%s: New state: %s %s %s",
            self.name,
            self._lock_state,
            self._lock_info,
            self.connection_info,
        )
        if not self._callbacks:
            return
        assert self._lock_info is not None  # nosec
        connection_info = self.connection_info
        assert connection_info is not None  # nosec
        for callback in self._callbacks:
            try:
                callback(lock_state, self._lock_info, connection_info)
            except Exception:  # pylint: disable=broad-except
                _LOGGER.exception("%s: Error calling callback", self.name)

    def update_advertisement(
        self, ble_device: BLEDevice, ad: AdvertisementData
    ) -> None:
        """Update the advertisement."""
        adv_debug_enabled = _ADV_LOGGER.isEnabledFor(logging.DEBUG)
        if self._local_name_is_unique and self._local_name == ad.local_name:
            if adv_debug_enabled:
                _ADV_LOGGER.debug(
                    "%s: Accepting new advertisement since local_name %s matches: %s",
                    self.name,
                    ad.local_name,
                    ad,
                )
        elif self.address and self.address == ble_device.address:
            if adv_debug_enabled:
                _ADV_LOGGER.debug(
                    "%s: Accepting new advertisement since address %s matches: %s",
                    self.name,
                    self.address,
                    ad,
                )
        else:
            return
        self.set_ble_device(ble_device)
        self.set_advertisement_data(ad)
        next_update = 0.0
        mfr_data = ad.manufacturer_data
        if APPLE_MFR_ID in mfr_data:
            first_byte = mfr_data[APPLE_MFR_ID][0]
            if first_byte == HAP_FIRST_BYTE:
                hk_state = get_homekit_state_num(mfr_data[APPLE_MFR_ID])
                # Sometimes the yale data is glued on to the end of the HomeKit data
                # but in that case it seems wrong so we don't process it
                #
                # if len(mfr_data[APPLE_MFR_ID]) > 20 and YALE_MFR_ID not in mfr_data:
                # mfr_data[YALE_MFR_ID] = mfr_data[APPLE_MFR_ID][20:]
                if self._last_hk_state == -1:
                    # We haven't seen a HomeKit state yet so we schedule an update
                    next_update = FIRST_UPDATE_COALESCE_SECONDS
                elif hk_state != self._last_hk_state:
                    next_update = HK_UPDATE_COALESCE_SECONDS
                self._last_hk_state = hk_state
            elif first_byte == HAP_ENCRYPTED_FIRST_BYTE:
                # Encrypted data, we don't know how to decrypt it
                # but we know its a state change so we schedule an update
                next_update = HK_UPDATE_COALESCE_SECONDS
        # Only track the single 0/1 value from the advertisement
        # as we can get an storm of metadata we don't know how to
        # decode that starts with b'\x00\x00' and will cause us to
        # connect over and over again when active scanning is enabled.
        # b'\x00\x00\x80\x15\xd0\x11\xf7\xa5\x43\x1f\x85\xd7\xff\x23\x5f\x1e\x75\x46'
        if YALE_MFR_ID in mfr_data and len(mfr_data[YALE_MFR_ID]) == 1:
            current_value = mfr_data[YALE_MFR_ID][0]
            if not next_update:
                if self._last_adv_value == -1:
                    # We haven't seen a valid value yet so we schedule an update
                    next_update = FIRST_UPDATE_COALESCE_SECONDS
                elif (
                    current_value in VALID_ADV_VALUES
                    and current_value != self._last_adv_value
                ):
                    next_update = ADV_UPDATE_COALESCE_SECONDS
            self._last_adv_value = current_value
        if adv_debug_enabled:
            scheduled_update = None
            if self._cancel_deferred_update:
                scheduled_update = (
                    self._cancel_deferred_update.when() - self.loop.time()
                )
            _ADV_LOGGER.debug(
                "%s: State: (current_state: %s) (hk_state: %s) "
                "(adv_value: %s) (next_update: %s) (scheduled_update: %s)",
                self.name,
                self._lock_state,
                self._last_hk_state,
                self._last_adv_value,
                next_update,
                scheduled_update,
            )
        if not next_update:
            return
        if (
            self.is_connected
            and self._next_disconnect_delay != FIRST_CONNECTION_DISCONNECT_TIME
            and (
                self._time_since_last_operation()
                + self._idle_disconnect_delay_pending_update
            )
            < KEEP_ALIVE_TIME
        ):
            # Already connected, state will be pushed, but stay
            # connected a bit longer to make sure we get it unless
            # this is the first connection or deferring the update
            # would keep the connection idle for too long and
            # get us disconnected anyways.
            self._next_disconnect_delay = self._idle_disconnect_delay_pending_update
            self._reset_disconnect_timer()
            return
        self._schedule_future_update_with_debounce(next_update)

    async def start(self) -> Callable[[], None]:
        """Start watching for updates."""
        _LOGGER.debug("Waiting for advertisement callbacks for %s", self.name)
        if self._running:
            raise RuntimeError("Already running")
        self._running = True
        self._first_update_future = asyncio.get_running_loop().create_future()
        if device := await get_device(self.address):
            self.set_ble_device(device)
            self._schedule_future_update_with_debounce(ADV_UPDATE_COALESCE_SECONDS)

        return self._cancel

    def _cancel(self) -> None:
        self._running = False
        self._cancel_future_update()
        self.background_task(self._execute_forced_disconnect("stopping"))

    def background_task(self, fut: Coroutine[Any, Any, Any]) -> None:
        """Execute a background task."""
        task: asyncio.Task[Any] = asyncio.create_task(fut)
        self._background_tasks.add(task)
        task.add_done_callback(self._background_tasks.remove)

    async def wait_for_first_update(self, timeout: float) -> None:
        """Wait for the first update."""
        if not self._running:
            raise RuntimeError("Not running")
        if not self._first_update_future:
            raise RuntimeError("Already waited for first update")
        try:
            async with asyncio_timeout(timeout):
                await self._first_update_future
        except (TimeoutError, asyncio.CancelledError) as ex:
            self._first_update_future.cancel()
            with contextlib.suppress(asyncio.CancelledError):
                await self._first_update_future
            raise NoAdvertisementError(
                "No advertisement received before timeout"
            ) from ex
        finally:
            self._first_update_future = None

    def _cancel_future_update(self) -> None:
        """Cancel an update."""
        if self._cancel_deferred_update:
            self._cancel_deferred_update.cancel()
            self._cancel_deferred_update = None

    def _schedule_future_update_with_debounce(self, seconds: float) -> None:
        """Schedule an update with a potential debounce."""
        future_update_time = seconds
        if self._cancel_deferred_update:
            time_till_update = self._cancel_deferred_update.when() - self.loop.time()
            if time_till_update < HK_UPDATE_COALESCE_SECONDS:
                future_update_time = HK_UPDATE_COALESCE_SECONDS
                _LOGGER.debug(
                    "%s: Existing update too soon %s, "
                    "rescheduling update for in %s seconds",
                    self.name,
                    time_till_update,
                    future_update_time,
                )
            elif time_till_update < seconds:
                _LOGGER.debug(
                    "%s: Existing update in %s seconds will happen sooner than now",
                    self.name,
                    time_till_update,
                )
                return
            _LOGGER.debug(
                "%s: Rescheduling update for %s", self.name, future_update_time
            )
        self._schedule_future_update(future_update_time)

    def _schedule_future_update(self, future_update_time: float) -> None:
        """Schedule an update in future seconds."""
        _LOGGER.debug(
            "%s: Scheduling update to happen in %s seconds",
            self.name,
            future_update_time,
        )
        self._cancel_future_update()
        self._cancel_deferred_update = self.loop.call_later(
            future_update_time, self._deferred_update
        )

    def _deferred_update(self) -> None:
        """Update the lock state."""
        self._cancel_future_update()
        now = time.monotonic()
        if self._update_task and not self._update_task.done():
            _LOGGER.debug(
                "%s: Rescheduling update since one already in progress", self.name
            )
            self._schedule_future_update_with_debounce(UPDATE_IN_PROGRESS_DEFER_SECONDS)
            return
        if (
            seconds_time_lock_op := (now - self._last_lock_operation_complete_time)
        ) < LOCK_STALE_STATE_DEBOUNCE_DELAY:
            _LOGGER.debug("%s: Rescheduling update to avoid stale state", self.name)
            self._schedule_future_update_with_debounce(seconds_time_lock_op)
            return
        self._update_task = asyncio.create_task(self._execute_deferred_update())

    def _set_update_state(self, exception: Exception | None) -> None:
        """Set the update state."""
        if not self._first_update_future:
            return
        if exception:
            self._first_update_future.set_exception(exception)
        else:
            self._first_update_future.set_result(None)

    async def _execute_deferred_update(self) -> None:
        """Execute deferred update."""
        _LOGGER.debug("%s: Deferred update starting", self.name)
        if not self._running:
            _LOGGER.debug("%s: Deferred updated ignored because not running", self.name)
            return
        _LOGGER.debug("%s: Starting deferred update", self.name)
        try:
            await self._update()
            self._set_update_state(None)
        except AuthError as ex:
            self._set_update_state(ex)
            _LOGGER.exception(
                "%s: Auth error: key or slot (key index) is incorrect",
                self.name,
            )
        except asyncio.CancelledError:
            self._set_update_state(RuntimeError("Update was canceled"))
            _LOGGER.debug("%s: In-progress update canceled", self.name)
            raise
        except TimeoutError as ex:
            self._set_update_state(ex)
            _LOGGER.exception("%s: Timed out updating", self.name)
        except BleakNotFoundError as ex:
            wrapped_bleak_exc = BluetoothError(str(ex))
            wrapped_bleak_exc.__cause__ = ex
            self._set_update_state(wrapped_bleak_exc)
            _LOGGER.debug("%s: not found error updating", self.name, exc_info=True)
        except BleakError as ex:
            wrapped_bleak_exc = BluetoothError(str(ex))
            wrapped_bleak_exc.__cause__ = ex
            self._set_update_state(wrapped_bleak_exc)
            _LOGGER.exception("%s: Bluetooth error updating", self.name)
        except DisconnectedError as ex:
            wrapped_bleak_exc = BluetoothError(str(ex))
            wrapped_bleak_exc.__cause__ = ex
            self._set_update_state(wrapped_bleak_exc)
            _LOGGER.exception("%s: Disconnected while updating", self.name)
        except Exception as ex:  # pylint: disable=broad-except
            wrapped_exc = YaleXSBLEError(str(ex))
            wrapped_exc.__cause__ = ex
            self._set_update_state(wrapped_exc)
            _LOGGER.exception("%s: Unknown error updating", self.name)


def get_homekit_state_num(data: bytes) -> int:
    """Get the homekit state number from the manufacturer data."""
    acid, gsn, cn, cv = struct.unpack("<HHBB", data[9:15])
    return gsn<|MERGE_RESOLUTION|>--- conflicted
+++ resolved
@@ -287,15 +287,7 @@
         self._client: Lock | None = None
         self._connect_lock = asyncio.Lock()
         self._seen_this_session: set[
-<<<<<<< HEAD
-            type[LockStatus]
-            | type[DoorStatus]
-            | type[BatteryState]
-            | type[AuthState]
-            | type[AutoLockState]
-=======
-            type[LockStatus | DoorStatus | BatteryState | AuthState]
->>>>>>> 006f44af
+            type[LockStatus | DoorStatus | BatteryState | AuthState | AutoLockState]
         ] = set()
         self._disconnect_timer: asyncio.TimerHandle | None = None
         self._keep_alive_timer: asyncio.TimerHandle | None = None
